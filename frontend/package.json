--- conflicted
+++ resolved
@@ -29,13 +29,8 @@
     "react-table": "^7.8.0",
     "rehype-raw": "^7.0.0",
     "remark-gfm": "^3.0.1",
-<<<<<<< HEAD
     "typescript": "^5.3.3",
-    "web-vitals": "^2.1.0",
-=======
-    "typescript": "^4.4.2",
     "web-vitals": "^3.5.0",
->>>>>>> 5365eb23
     "yamljs": "^0.3.0"
   },
   "scripts": {
